# ASHLAR: Alignment by Simultaneous Harmonization of Layer/Adjacency Registration

## Usage

```
<<<<<<< HEAD
** Note from OHSU Fork
To install, clone the repo and run `pip3 install path/to/ashlar` while the
desired environment is active. 

Requires python 3.7.5
**

ashlar [-h] [-o DIR] [-c [CHANNEL]]
=======
ashlar [-h] [-o DIR] [-c [CHANNEL]] [--flip-x] [--flip-y]
>>>>>>> 2587ea68
       [--output-channels [CHANNEL [CHANNEL ...]]] [-m SHIFT]
       [--filter-sigma SIGMA] [-f FORMAT] [--pyramid]
       [--tile-size PIXELS] [--ffp [FILE [FILE ...]]]
       [--dfp [FILE [FILE ...]]] [--plates] [-q] [--version]
       [FILE [FILE ...]]

Stitch and align one or more multi-series images

positional arguments:
  FILE                  an image file to be processed (one file per cycle)

optional arguments:
  -h, --help            show this help message and exit
  -o DIR, --output DIR  write output image files to DIR; default is the
                        current directory
  -c [CHANNEL], --align-channel [CHANNEL]
                        align images using channel number CHANNEL; numbering
                        starts at 0
  --flip-x              flip tile positions left-to-right to account for
                        unusual microscope configurations
  --flip-y              flip tile positions top-to-bottom to account for
                        unusual microscope configurations
  --flip-mosaic-x       flip output image horizontally
  --flip-mosaic-y       flip output image vertically
  --output-channels [CHANNEL [CHANNEL ...]]
                        output only channels listed in CHANNELS; numbering
                        starts at 0
  -m SHIFT, --maximum-shift SHIFT
                        maximum allowed per-tile corrective shift in microns
  --filter-sigma SIGMA  width in pixels of Gaussian filter to apply to images
                        before alignment; default is 0 which disables
                        filtering
  -f FORMAT, --filename-format FORMAT
                        use FORMAT to generate output filenames, with {cycle}
                        and {channel} as required placeholders for the cycle
                        and channel numbers; default is
                        cycle_{cycle}_channel_{channel}.tif
  --pyramid             write output as a single pyramidal TIFF
  --tile-size PIXELS    set tile width and height to PIXELS (pyramid output
                        only); default is 1024
  --ffp [FILE [FILE ...]]
                        read flat field profile image from FILES; if specified
                        must be one common file for all cycles or one file for
                        each cycle
  --dfp [FILE [FILE ...]]
                        read dark field profile image from FILES; if specified
                        must be one common file for all cycles or one file for
                        each cycle
  --plates              enable plate mode for HTS data
  -q, --quiet           suppress progress display
  --version             print version
```

## Installation

### Pip install

Ashlar can be installed in most Python environments using `pip`:
``` bash
pip install ashlar
```

### Using a conda environment

If you don't already have [miniconda](https://docs.conda.io/en/latest/miniconda.html)
or [Anaconda](https://www.anaconda.com/products/individual), download the python
3.x version and install. Then, run the following commands from a terminal (Linux/Mac)
or command prompt (Windows):

Create a named conda environment with python 3.7:
```bash
conda create -y -n ashlar python=3.7
```

Activate the conda environment:
```bash
conda activate ashlar
```

In the activated environment, install dependencies and ashlar itself:
```bash
conda install -y -c conda-forge numpy scipy matplotlib networkx scikit-image=0.16.2 scikit-learn pyjnius
pip install ashlar
```

### Docker image

The docker image of ashlar is on DockerHub at `sorgerlab/ashlar` which should be
suitable for many use cases.<|MERGE_RESOLUTION|>--- conflicted
+++ resolved
@@ -3,18 +3,6 @@
 ## Usage
 
 ```
-<<<<<<< HEAD
-** Note from OHSU Fork
-To install, clone the repo and run `pip3 install path/to/ashlar` while the
-desired environment is active. 
-
-Requires python 3.7.5
-**
-
-ashlar [-h] [-o DIR] [-c [CHANNEL]]
-=======
-ashlar [-h] [-o DIR] [-c [CHANNEL]] [--flip-x] [--flip-y]
->>>>>>> 2587ea68
        [--output-channels [CHANNEL [CHANNEL ...]]] [-m SHIFT]
        [--filter-sigma SIGMA] [-f FORMAT] [--pyramid]
        [--tile-size PIXELS] [--ffp [FILE [FILE ...]]]
